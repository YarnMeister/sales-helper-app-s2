--- conflicted
+++ resolved
@@ -37,29 +37,6 @@
         purpose: validatedData.main_purpose
       });
       
-<<<<<<< HEAD
-      // Insert into database using Neon SQL template
-      const result = await sql`
-        INSERT INTO site_visits (
-          salesperson, 
-          planned_mines, 
-          main_purpose, 
-          availability, 
-          comments
-        ) VALUES (
-          ${validatedData.salesperson},
-          ${validatedData.planned_mines},
-          ${validatedData.main_purpose},
-          ${validatedData.availability},
-          ${validatedData.comments || null}
-        )
-        RETURNING id, date, created_at
-      `;
-      
-      const savedVisit = result[0];
-      
-      logInfo('Site visit saved to database', { 
-=======
       // Insert into database using Drizzle repository
       const repository = new SiteVisitsRepository();
       
@@ -101,7 +78,6 @@
       const savedVisit = repositoryResult.data!; // Safe because we checked repositoryResult.success
       
       logInfo('Site visit saved to database via repository', { 
->>>>>>> 0657f90a
         correlationId,
         visitId: savedVisit.id,
         date: savedVisit.date,
@@ -153,39 +129,6 @@
       
       const { searchParams } = new URL(req.url);
       const salesperson = searchParams.get('salesperson');
-<<<<<<< HEAD
-      const date = searchParams.get('date');
-      
-      let result;
-      
-      if (salesperson && date) {
-        result = await sql`
-          SELECT id, date, salesperson, planned_mines, main_purpose, availability, comments, created_at, updated_at
-          FROM site_visits
-          WHERE salesperson = ${salesperson} AND date = ${date}
-          ORDER BY created_at DESC
-        `;
-      } else if (salesperson) {
-        result = await sql`
-          SELECT id, date, salesperson, planned_mines, main_purpose, availability, comments, created_at, updated_at
-          FROM site_visits
-          WHERE salesperson = ${salesperson}
-          ORDER BY created_at DESC
-        `;
-      } else if (date) {
-        result = await sql`
-          SELECT id, date, salesperson, planned_mines, main_purpose, availability, comments, created_at, updated_at
-          FROM site_visits
-          WHERE date = ${date}
-          ORDER BY created_at DESC
-        `;
-      } else {
-        result = await sql`
-          SELECT id, date, salesperson, planned_mines, main_purpose, availability, comments, created_at, updated_at
-          FROM site_visits
-          ORDER BY created_at DESC
-        `;
-=======
       const dateStr = searchParams.get('date');
       
       const repository = new SiteVisitsRepository();
@@ -237,7 +180,6 @@
           ok: false,
           error: 'Failed to fetch site visits'
         }, { status: 500 });
->>>>>>> 0657f90a
       }
       
       const siteVisits = repositoryResult.data!;
