'use client';

import React, { useState, useEffect } from 'react';
import { ChevronDown, ChevronRight } from 'lucide-react';
import { Button } from '../components/ui/button';
import { Card } from '../components/ui/card';
import { Badge } from '../components/ui/badge';
import { Textarea } from '../components/ui/textarea';
import { useRouter } from 'next/navigation';
import { Contact, ContactsHierarchy } from '../types/contact';
import { CommonHeader } from '../components/CommonHeader';
import { CommonFooter } from '../components/CommonFooter';
import { SalespersonModal } from '../components/SalespersonModal';

export default function CheckInPage() {
  const router = useRouter();
  const [contactsData, setContactsData] = useState<ContactsHierarchy>({});
  const [loading, setLoading] = useState(true);
  const [error, setError] = useState<string | null>(null);
  const [expandedGroups, setExpandedGroups] = useState<Set<string>>(new Set());
  
  // New state for check-in form
<<<<<<< HEAD
  const [selectedSalesperson, setSelectedSalesperson] = useState('All requests');
=======
  const [selectedSalesperson, setSelectedSalesperson] = useState('');
>>>>>>> 94ce950d
  const [selectedMine, setSelectedMine] = useState('');
  const [selectedPurpose, setSelectedPurpose] = useState('');
  const [backInOffice, setBackInOffice] = useState('');
  const [comments, setComments] = useState('');
  const [showSalespersonModal, setShowSalespersonModal] = useState(false);

  const fetchContacts = async () => {
    try {
      setLoading(true);
      setError(null);
      
      const response = await fetch('/api/contacts');
      const data = await response.json();
      
      if (data.ok) {
        setContactsData(data.data);
      } else {
        setError(data.message || 'Failed to load contacts');
      }
    } catch (err) {
      setError('Unable to load contacts. Please check your connection.');
      console.error('Error fetching contacts:', err);
    } finally {
      setLoading(false);
    }
  };

  useEffect(() => {
    fetchContacts();
  }, []);

  const toggleGroup = (group: string) => {
    setExpandedGroups(prev => {
      const newExpanded = new Set(prev);
      if (newExpanded.has(group)) {
        newExpanded.delete(group);
      } else {
        newExpanded.add(group);
      }
      return newExpanded;
    });
  };

  const handleMineSelect = (mineName: string) => {
    setSelectedMine(mineName);
    // Collapse all accordion groups after selection
    setExpandedGroups(new Set());
  };

  const handleSalespersonSelect = (salesperson: string) => {
    setSelectedSalesperson(salesperson);
    setShowSalespersonModal(false);
  };

  const handleCheckIn = async () => {
    try {
      // Validate required fields
      if (!selectedSalesperson || !selectedMine || !selectedPurpose || !backInOffice) {
        console.error('Missing required fields');
        return;
      }

      const checkInData = {
        salesperson: selectedSalesperson,
        planned_mines: [selectedMine], // Convert single mine to array
        main_purpose: selectedPurpose,
        availability: backInOffice,
        comments: comments.trim() || undefined
      };

      console.log('Submitting check-in data:', checkInData);

      // First, save to database
      const siteVisitResponse = await fetch('/api/site-visits', {
        method: 'POST',
        headers: { 'Content-Type': 'application/json' },
        body: JSON.stringify(checkInData)
      });

      if (!siteVisitResponse.ok) {
        const errorData = await siteVisitResponse.json();
        throw new Error(`Failed to save site visit: ${errorData.error || 'Unknown error'}`);
      }

      const siteVisitResult = await siteVisitResponse.json();
      console.log('Site visit saved:', siteVisitResult);

      // Then, send Slack notification (non-blocking)
      try {
        const slackResponse = await fetch('/api/slack/notify-checkin', {
          method: 'POST',
          headers: { 'Content-Type': 'application/json' },
          body: JSON.stringify(checkInData)
        });

        if (slackResponse.ok) {
          const slackResult = await slackResponse.json();
          console.log('Slack notification sent:', slackResult);
        } else {
          const slackError = await slackResponse.json();
          console.warn('Slack notification failed:', slackError);
          // Don't fail the check-in if Slack fails
        }
      } catch (slackError) {
        console.warn('Slack notification error:', slackError);
        // Don't fail the check-in if Slack fails
      }

      // Navigate back to main page (Deals)
      router.push('/');
      
      // Reset form (this will happen when component unmounts)
      setSelectedSalesperson('All requests');
      setSelectedMine('');
      setSelectedPurpose('');
      setBackInOffice('');
      setComments('');

    } catch (error) {
      console.error('Check-in failed:', error);
      alert(`Check-in failed: ${error instanceof Error ? error.message : 'Unknown error'}`);
    }
  };

  if (loading) {
    return (
      <div className="min-h-screen bg-gray-50">
        <CommonHeader title="Check-in" />
        <div className="flex items-center justify-center py-12">
          <div className="text-center">
            <div className="animate-spin rounded-full h-8 w-8 border-b-2 border-red-600 mx-auto mb-4"></div>
            <p className="text-gray-600">Loading mine groups...</p>
          </div>
        </div>
        <CommonFooter />
      </div>
    );
  }

  if (error) {
    return (
      <div className="min-h-screen bg-gray-50">
        <CommonHeader title="Check-in" />
        <div className="flex items-center justify-center py-12">
          <div className="text-center">
            <p className="text-red-600 mb-4">{error}</p>
            <Button onClick={fetchContacts} variant="outline">
              Try Again
            </Button>
          </div>
        </div>
        <CommonFooter />
      </div>
    );
  }

  return (
    <div className="min-h-screen bg-gray-50">
      {/* Common Header */}
      <CommonHeader title="Check-in" />

      {/* Main Content */}
      <div className="px-4 py-4 pb-24">
        {/* Salesperson Selection */}
        <div className="mb-3">
          <h2 className="text-lg font-medium text-gray-900 mb-3">Select name</h2>
          <div className="flex gap-2">
            {['James', 'Luyanda', 'Stefan'].map((name) => (
              <Button
                key={name}
                variant={selectedSalesperson === name ? 'default' : 'outline'}
                size="sm"
                className={`flex-1 ${selectedSalesperson === name ? 'bg-red-600 hover:bg-red-700 text-white' : ''}`}
                onClick={() => setSelectedSalesperson(name)}
              >
                {name}
              </Button>
            ))}
          </div>
          {!selectedSalesperson && (
            <p className="text-sm text-gray-500 mt-2">Please select a salesperson to continue</p>
          )}
        </div>

        {/* Mine Selection */}
        <div className="mb-3">
          <h2 className="text-lg font-medium text-gray-900 mb-3">Select visiting mine</h2>
          <div className="space-y-3">
            {/* All Mines Top Level */}
            <Card className="overflow-hidden shadow-sm">
              {/* All Mines Header */}
              <div
                className="p-4 cursor-pointer border-b hover:bg-gray-50 transition-colors active:bg-gray-100 min-h-[44px] flex items-center"
                onClick={() => toggleGroup('all-mines')}
                onKeyDown={(e) => {
                  if (e.key === 'Enter' || e.key === ' ') {
                    e.preventDefault();
                    toggleGroup('all-mines');
                  }
                }}
                tabIndex={0}
                role="button"
                aria-expanded={expandedGroups.has('all-mines')}
                aria-label={`${expandedGroups.has('all-mines') ? 'Collapse' : 'Expand'} all mine groups`}
              >
                <div className="flex items-center justify-between w-full">
                  <div className="flex items-center gap-3">
                    {expandedGroups.has('all-mines') ? (
                      <ChevronDown className="h-4 w-4 text-gray-500" />
                    ) : (
                      <ChevronRight className="h-4 w-4 text-gray-500" />
                    )}
                    <h3 className="font-medium text-gray-800">
                      {selectedMine ? selectedMine : 'All mines'}
                    </h3>
                  </div>
                  {selectedMine ? (
                    <Badge className="bg-red-600 text-white border-0 text-xs">
                      Selected
                    </Badge>
                  ) : (
                    <Badge variant="outline" className="text-xs">
                      {Object.values(contactsData).reduce((total, mines) => total + Object.keys(mines).length, 0)} mines
                    </Badge>
                  )}
                </div>
              </div>
              
              {/* All Mine Groups */}
              {expandedGroups.has('all-mines') && (
                <div className="bg-white">
                  {Object.entries(contactsData).sort(([a], [b]) => a.localeCompare(b)).map(([group, mines]) => {
                    const isGroupExpanded = expandedGroups.has(group);
                    const totalMines = Object.keys(mines).length;
                    
                    return (
                      <div key={group} className="border-b border-gray-200 last:border-b-0">
                        {/* Mine Group Header */}
                        <div
                          className="p-4 pl-8 cursor-pointer bg-gray-50 hover:bg-gray-100 transition-colors active:bg-gray-200 min-h-[44px] flex items-center"
                          onClick={() => toggleGroup(group)}
                          onKeyDown={(e) => {
                            if (e.key === 'Enter' || e.key === ' ') {
                              e.preventDefault();
                              toggleGroup(group);
                            }
                          }}
                          tabIndex={0}
                          role="button"
                          aria-expanded={isGroupExpanded}
                          aria-label={`${isGroupExpanded ? 'Collapse' : 'Expand'} ${group} mine group with ${totalMines} mines`}
                        >
                          <div className="flex items-center justify-between w-full">
                            <div className="flex items-center gap-3">
                              {isGroupExpanded ? (
                                <ChevronDown className="h-4 w-4 text-gray-500" />
                              ) : (
                                <ChevronRight className="h-4 w-4 text-gray-500" />
                              )}
                              <h4 className="font-medium text-gray-800">{group}</h4>
                            </div>
                            <Badge variant="outline" className="text-xs">
                              {totalMines} mines
                            </Badge>
                          </div>
                        </div>
                        
                        {/* Mines List */}
                        {isGroupExpanded && (
                          <div className="bg-gray-25">
                            {Object.entries(mines).sort(([a], [b]) => a.localeCompare(b)).map(([mine, contacts]) => (
                              <div
                                key={`${group}-${mine}`}
                                className={`p-3 pl-16 border-b border-gray-100 last:border-b-0 transition-colors min-h-[36px] flex items-center hover:bg-gray-50 cursor-pointer ${
                                  selectedMine === mine ? 'bg-red-50 border-l-4 border-l-red-600' : ''
                                }`}
                                onClick={() => handleMineSelect(mine)}
                              >
                                <div className="flex items-center justify-between w-full">
                                  <div className="flex items-center gap-2">
                                    <span className="text-sm text-gray-600">
                                      {mine}
                                    </span>
                                    {selectedMine === mine && (
                                      <Badge className="bg-red-600 text-white border-0 text-xs">
                                        Selected
                                      </Badge>
                                    )}
                                  </div>
                                </div>
                              </div>
                            ))}
                          </div>
                        )}
                      </div>
                    );
                  })}
                </div>
              )}
            </Card>
          </div>
        </div>

        {/* Purpose Selection */}
        <Card className="p-4 mb-3">
          <h3 className="text-lg font-medium text-gray-900 mb-3">Purpose</h3>
          <div className="flex flex-wrap gap-2">
            {[
              'Quote follow-up',
              'Delivery',
              'Site check',
              'Installation support',
              'General sales visit'
            ].map((purpose) => (
              <Button
                key={purpose}
                variant={selectedPurpose === purpose ? 'default' : 'outline'}
                size="sm"
                className={selectedPurpose === purpose ? 'bg-red-600 hover:bg-red-700 text-white' : ''}
                onClick={() => setSelectedPurpose(purpose)}
              >
                {purpose}
              </Button>
            ))}
          </div>
        </Card>

        {/* Back in Office Selection */}
        <Card className="p-4 mb-3">
          <h3 className="text-lg font-medium text-gray-900 mb-3">Back in office</h3>
          <div className="flex gap-2">
            {[
              'Later this morning',
              'In the afternoon',
              'Tomorrow'
            ].map((time) => (
              <Button
                key={time}
                variant={backInOffice === time ? 'default' : 'outline'}
                size="sm"
                className={`flex-1 ${backInOffice === time ? 'bg-red-600 hover:bg-red-700 text-white' : ''}`}
                onClick={() => setBackInOffice(time)}
              >
                {time}
              </Button>
            ))}
          </div>
        </Card>

        {/* Comments */}
        <Card className="p-4 mb-3">
          <h3 className="text-lg font-medium text-gray-900 mb-3">Comments</h3>
          <Textarea
            placeholder="Enter any additional comments..."
            value={comments}
            onChange={(e) => setComments(e.target.value)}
            className="min-h-[120px]"
          />
        </Card>

        {/* Check-in Button */}
        <div className="pt-4 pb-20">
          <Button
            onClick={() => {
              if (!selectedSalesperson) {
                setShowSalespersonModal(true);
                return;
              }
              handleCheckIn();
            }}
            variant={selectedSalesperson && selectedMine && selectedPurpose && backInOffice ? "active" : "disabled"}
            className="w-full h-12 text-lg font-medium bg-green-700 hover:bg-green-800 text-white border-green-700"
            disabled={!selectedMine || !selectedPurpose || !backInOffice}
          >
            {selectedSalesperson ? 'Check-in Now' : 'Select Salesperson to Check-in'}
          </Button>
        </div>

        {/* Salesperson Modal */}
        <SalespersonModal
          isOpen={showSalespersonModal}
          onClose={() => setShowSalespersonModal(false)}
          onSelect={handleSalespersonSelect}
          title="Who is checking in?"
        />

        {/* No Results */}
        {Object.keys(contactsData).length === 0 && (
          <div className="text-center py-12">
            <p className="text-gray-500 text-lg">No mine groups available.</p>
          </div>
        )}
      </div>

      {/* Common Footer */}
      <CommonFooter 
        onNewRequest={() => {}} 
        isCreating={false}
      />
    </div>
  );
}<|MERGE_RESOLUTION|>--- conflicted
+++ resolved
@@ -20,11 +20,7 @@
   const [expandedGroups, setExpandedGroups] = useState<Set<string>>(new Set());
   
   // New state for check-in form
-<<<<<<< HEAD
-  const [selectedSalesperson, setSelectedSalesperson] = useState('All requests');
-=======
   const [selectedSalesperson, setSelectedSalesperson] = useState('');
->>>>>>> 94ce950d
   const [selectedMine, setSelectedMine] = useState('');
   const [selectedPurpose, setSelectedPurpose] = useState('');
   const [backInOffice, setBackInOffice] = useState('');
@@ -137,7 +133,7 @@
       router.push('/');
       
       // Reset form (this will happen when component unmounts)
-      setSelectedSalesperson('All requests');
+      setSelectedSalesperson('James');
       setSelectedMine('');
       setSelectedPurpose('');
       setBackInOffice('');
