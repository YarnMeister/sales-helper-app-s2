#!/usr/bin/env node

const { neon } = require('@neondatabase/serverless');
const fs = require('fs');
const path = require('path');
const { config } = require('dotenv');

// Load environment variables from .env.local first, then .env
config({ path: path.resolve(process.cwd(), '.env.local') });
config({ path: path.resolve(process.cwd(), '.env') });

async function verifyMigrations() {
  // Use unpooled connection for migrations to avoid pgbouncer limitations
  const connectionString = process.env.DATABASE_URL_UNPOOLED || process.env.DATABASE_URL;
  
  if (!connectionString) {
    console.error('❌ DATABASE_URL or DATABASE_URL_UNPOOLED not set');
    process.exit(1);
  }

  const sql = neon(connectionString);

  try {
    console.log('🔍 Verifying database migrations...\n');

    // Check if migrations table exists
    const migrationsTable = await sql`
      SELECT EXISTS (
        SELECT FROM information_schema.tables 
        WHERE table_schema = 'public' 
        AND table_name = 'schema_migrations'
      )
    `;
    
    if (!migrationsTable[0].exists) {
      console.error('❌ schema_migrations table does not exist - migrations have never been run');
      process.exit(1);
    }

    // Get executed migrations
    const executed = await sql`SELECT version, name FROM schema_migrations ORDER BY version`;
    console.log('📋 Executed migrations:');
    executed.forEach(migration => {
      console.log(`  - ${migration.version}: ${migration.name}`);
    });

<<<<<<< HEAD
    // Check for expected tables based on migrations (no more mock tables)
    const expectedTables = [
      'requests',
      'site_visits',
      'pipedrive_submissions',
      'flow_metrics_config',
      'canonical_stage_mappings',
      'pipedrive_deal_flow_data',
      'pipedrive_metric_data'
=======
    // Check for expected tables based on migrations (Drizzle ORM - no mock tables)
    const expectedTables = [
      'requests',
      'site_visits',
      'pipedrive_flow_data',
      'canonical_stage_mappings',
      'flow_metrics_config',
      'pipedrive_submissions'
>>>>>>> 0657f90a
    ];

    console.log('\n🔍 Checking table existence:');
    
    for (const tableName of expectedTables) {
      const tableExists = await sql`
        SELECT EXISTS (
          SELECT FROM information_schema.tables 
          WHERE table_schema = 'public' 
          AND table_name = ${tableName}
        )
      `;
      
      const status = tableExists[0].exists ? '✅' : '❌';
      console.log(`  ${status} ${tableName}`);
      
      if (!tableExists[0].exists) {
<<<<<<< HEAD
        console.error(`    ❌ Table ${tableName} is missing but should exist`);
      }
    }

    // Check for specific issues with flow metrics tables
    const flowMetricsConfigExists = await sql`
      SELECT EXISTS (
        SELECT FROM information_schema.tables 
        WHERE table_schema = 'public' 
        AND table_name = 'flow_metrics_config'
      )
    `;
    
    const canonicalStageMappingsExists = await sql`
      SELECT EXISTS (
        SELECT FROM information_schema.tables 
        WHERE table_schema = 'public' 
        AND table_name = 'canonical_stage_mappings'
      )
    `;

    console.log('\n🎯 Flow Metrics Tables Status:');
    console.log(`  ${flowMetricsConfigExists[0].exists ? '✅' : '❌'} flow_metrics_config`);
    console.log(`  ${canonicalStageMappingsExists[0].exists ? '✅' : '❌'} canonical_stage_mappings`);
=======
        console.log(`    ⚠️  Table ${tableName} is missing (may be expected in some environments)`);
      }
    }
>>>>>>> 0657f90a

    console.log('\n✨ Migration verification complete');

  } catch (error) {
    console.error('❌ Verification failed:', error.message);
    console.error('Full error:', error);
    process.exit(1);
  }
}

verifyMigrations();<|MERGE_RESOLUTION|>--- conflicted
+++ resolved
@@ -44,17 +44,6 @@
       console.log(`  - ${migration.version}: ${migration.name}`);
     });
 
-<<<<<<< HEAD
-    // Check for expected tables based on migrations (no more mock tables)
-    const expectedTables = [
-      'requests',
-      'site_visits',
-      'pipedrive_submissions',
-      'flow_metrics_config',
-      'canonical_stage_mappings',
-      'pipedrive_deal_flow_data',
-      'pipedrive_metric_data'
-=======
     // Check for expected tables based on migrations (Drizzle ORM - no mock tables)
     const expectedTables = [
       'requests',
@@ -63,7 +52,6 @@
       'canonical_stage_mappings',
       'flow_metrics_config',
       'pipedrive_submissions'
->>>>>>> 0657f90a
     ];
 
     console.log('\n🔍 Checking table existence:');
@@ -81,36 +69,9 @@
       console.log(`  ${status} ${tableName}`);
       
       if (!tableExists[0].exists) {
-<<<<<<< HEAD
-        console.error(`    ❌ Table ${tableName} is missing but should exist`);
-      }
-    }
-
-    // Check for specific issues with flow metrics tables
-    const flowMetricsConfigExists = await sql`
-      SELECT EXISTS (
-        SELECT FROM information_schema.tables 
-        WHERE table_schema = 'public' 
-        AND table_name = 'flow_metrics_config'
-      )
-    `;
-    
-    const canonicalStageMappingsExists = await sql`
-      SELECT EXISTS (
-        SELECT FROM information_schema.tables 
-        WHERE table_schema = 'public' 
-        AND table_name = 'canonical_stage_mappings'
-      )
-    `;
-
-    console.log('\n🎯 Flow Metrics Tables Status:');
-    console.log(`  ${flowMetricsConfigExists[0].exists ? '✅' : '❌'} flow_metrics_config`);
-    console.log(`  ${canonicalStageMappingsExists[0].exists ? '✅' : '❌'} canonical_stage_mappings`);
-=======
         console.log(`    ⚠️  Table ${tableName} is missing (may be expected in some environments)`);
       }
     }
->>>>>>> 0657f90a
 
     console.log('\n✨ Migration verification complete');
 
