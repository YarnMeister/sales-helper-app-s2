import { eq, and, desc, asc, gte, lte, inArray, sql } from 'drizzle-orm';
import { db } from '../connection';
import { 
  flowMetricsConfig, 
<<<<<<< HEAD
  flowMetrics,
=======
  canonicalStageMappings, 
>>>>>>> d5029d37
  pipedriveMetricData,
  pipedriveDealFlowData,
  type FlowMetricsConfig,
  type NewFlowMetricsConfig,
<<<<<<< HEAD
  type FlowMetric,
  type NewFlowMetric
=======
  type CanonicalStageMapping,
  type NewCanonicalStageMapping,
>>>>>>> d5029d37
} from '../schema';
import { BaseRepository, BaseRepositoryImpl } from '../core/base-repository';
import { RepositoryResult } from '../../../types/shared/repository';

export class FlowMetricsRepository extends BaseRepositoryImpl<FlowMetricsConfig> implements BaseRepository<FlowMetricsConfig> {
  protected tableName = 'flow_metrics';
  protected db = db;

  async create(data: NewFlowMetricsConfig): Promise<RepositoryResult<FlowMetricsConfig>> {
    try {
      const [result] = await db.insert(flowMetricsConfig).values(data).returning();
      return RepositoryResult.success(result);
    } catch (error) {
      return RepositoryResult.error(this.createError('Failed to create flow metric config', 'unknown_error', error));
    }
  }

  async findById(id: string): Promise<RepositoryResult<FlowMetricsConfig | null>> {
    try {
      const [result] = await db.select().from(flowMetricsConfig).where(eq(flowMetricsConfig.id, id));
      return RepositoryResult.success(result || null);
    } catch (error) {
      return RepositoryResult.error(this.createError('Failed to find flow metric config by ID', 'unknown_error', error));
    }
  }

  async findByMetricKey(metricKey: string): Promise<RepositoryResult<FlowMetricsConfig | null>> {
    try {
      const [result] = await db.select().from(flowMetricsConfig).where(eq(flowMetricsConfig.metricKey, metricKey));
      return RepositoryResult.success(result || null);
    } catch (error) {
      return RepositoryResult.error(this.createError('Failed to find flow metric config by metric key', 'unknown_error', error));
    }
  }

  async findAll(): Promise<RepositoryResult<FlowMetricsConfig[]>> {
    try {
      const result = await db.select().from(flowMetricsConfig).orderBy(asc(flowMetricsConfig.sortOrder));
      return RepositoryResult.success(result);
    } catch (error) {
      return RepositoryResult.error(this.createError('Failed to find all flow metric configs', 'unknown_error', error));
    }
  }

  async findActive(): Promise<RepositoryResult<FlowMetricsConfig[]>> {
    try {
      const result = await db.select().from(flowMetricsConfig)
        .where(eq(flowMetricsConfig.isActive, true))
        .orderBy(asc(flowMetricsConfig.sortOrder));
      return RepositoryResult.success(result);
    } catch (error) {
      return RepositoryResult.error(this.createError('Failed to find active flow metric configs', 'unknown_error', error));
    }
  }

  async update(id: string, data: Partial<NewFlowMetricsConfig>): Promise<RepositoryResult<FlowMetricsConfig | null>> {
    try {
      const [result] = await db.update(flowMetricsConfig)
        .set({ ...data, updatedAt: new Date() })
        .where(eq(flowMetricsConfig.id, id))
        .returning();
      return RepositoryResult.success(result || null);
    } catch (error) {
      return RepositoryResult.error(this.createError('Failed to update flow metric config', 'unknown_error', error));
    }
  }

  async delete(id: string): Promise<RepositoryResult<boolean>> {
    try {
      const result = await db.delete(flowMetricsConfig).where(eq(flowMetricsConfig.id, id));
      return RepositoryResult.success(result.rowCount > 0);
    } catch (error) {
      return RepositoryResult.error(this.createError('Failed to delete flow metric config', 'unknown_error', error));
    }
  }

  async findWithPagination(page: number = 1, limit: number = 10): Promise<RepositoryResult<{ data: FlowMetricsConfig[], total: number, page: number, limit: number }>> {
    try {
      const offset = (page - 1) * limit;
      const [data, totalResult] = await Promise.all([
        db.select().from(flowMetricsConfig).limit(limit).offset(offset).orderBy(asc(flowMetricsConfig.sortOrder)),
        db.select({ count: flowMetricsConfig.id }).from(flowMetricsConfig)
      ]);
      
      const total = totalResult.length;
      return RepositoryResult.success({ data, total, page, limit });
    } catch (error) {
      return RepositoryResult.error(this.createError('Failed to find flow metric configs with pagination', 'unknown_error', error));
    }
  }

  async exists(id: string): Promise<RepositoryResult<boolean>> {
    try {
      const result = await db.select({ id: flowMetricsConfig.id }).from(flowMetricsConfig).where(eq(flowMetricsConfig.id, id)).limit(1);
      return RepositoryResult.success(result.length > 0);
    } catch (error) {
      return RepositoryResult.error(this.createError('Failed to check if flow metric config exists', 'unknown_error', error));
    }
  }

  async count(): Promise<RepositoryResult<number>> {
    try {
      const result = await db.select({ count: flowMetricsConfig.id }).from(flowMetricsConfig);
      return RepositoryResult.success(result.length);
    } catch (error) {
      return RepositoryResult.error(this.createError('Failed to count flow metric configs', 'unknown_error', error));
    }
  }

  // Flow metrics specific methods
  
  async getMetricDataByStageAndPipeline(
    pipelineId: number, 
    stageId: number, 
    startDate: Date, 
    endDate: Date
  ): Promise<RepositoryResult<any[]>> {
    try {
      const result = await db.select({
        id: pipedriveMetricData.id,
        title: pipedriveMetricData.title,
        pipelineId: pipedriveMetricData.pipelineId,
        stageId: pipedriveMetricData.stageId,
        status: pipedriveMetricData.status,
        firstFetchedAt: pipedriveMetricData.firstFetchedAt,
        lastFetchedAt: pipedriveMetricData.lastFetchedAt,
      })
      .from(pipedriveMetricData)
      .where(and(
        eq(pipedriveMetricData.pipelineId, pipelineId),
        eq(pipedriveMetricData.stageId, stageId),
        gte(pipedriveMetricData.firstFetchedAt, startDate),
        lte(pipedriveMetricData.lastFetchedAt, endDate)
      ));
      return RepositoryResult.success(result);
    } catch (error) {
      return RepositoryResult.error(this.createError('Failed to get metric data by stage and pipeline', 'unknown_error', error));
    }
  }

  async getDealsForStage(stageId: number, startDate: Date, endDate: Date): Promise<RepositoryResult<any[]>> {
    try {
      const result = await db.select({
        dealId: pipedriveDealFlowData.dealId,
        pipelineId: pipedriveDealFlowData.pipelineId,
        stageName: pipedriveDealFlowData.stageName,
        enteredAt: pipedriveDealFlowData.enteredAt,
        leftAt: pipedriveDealFlowData.leftAt,
        durationSeconds: pipedriveDealFlowData.durationSeconds,
      })
      .from(pipedriveDealFlowData)
      .where(and(
        eq(pipedriveDealFlowData.stageId, stageId),
        gte(pipedriveDealFlowData.enteredAt, startDate),
        lte(pipedriveDealFlowData.enteredAt, endDate)
      ))
      .orderBy(desc(pipedriveDealFlowData.enteredAt));
      return RepositoryResult.success(result);
    } catch (error) {
      return RepositoryResult.error(this.createError('Failed to get deals for stage', 'unknown_error', error));
    }
  }

  async getStageTransitionMetrics(startStageId: number, endStageId: number, startDate: Date, endDate: Date): Promise<RepositoryResult<{ dealId: number, startTime: Date, endTime: Date, durationSeconds: number }[]>> {
    try {
      // Using raw SQL to match production schema
      // This gets deals where the START happened within the time period (not end)
      const result = await db.execute(sql`
        WITH deal_stages AS (
          SELECT 
            deal_id,
            stage_id,
            entered_at,
            ROW_NUMBER() OVER (PARTITION BY deal_id, stage_id ORDER BY entered_at) as rn
          FROM pipedrive_deal_flow_data
          WHERE stage_id = ${startStageId} OR stage_id = ${endStageId}
        ),
        start_stages AS (
          SELECT deal_id, entered_at as start_date
          FROM deal_stages 
          WHERE stage_id = ${startStageId} AND rn = 1
        ),
        end_stages AS (
          SELECT deal_id, entered_at as end_date
          FROM deal_stages 
          WHERE stage_id = ${endStageId} AND rn = 1
        )
        SELECT 
          s.deal_id,
          s.start_date,
          e.end_date,
          EXTRACT(EPOCH FROM (e.end_date - s.start_date))::BIGINT as duration_seconds
        FROM start_stages s
        JOIN end_stages e ON s.deal_id = e.deal_id
        WHERE e.end_date > s.start_date
        AND s.start_date >= ${startDate.toISOString()}
        AND s.start_date <= ${endDate.toISOString()}
        ORDER BY s.start_date DESC
      `);
      
      const transitions = result.rows.map((row: any) => ({
        dealId: parseInt(row.deal_id),
        startTime: new Date(row.start_date),
        endTime: new Date(row.end_date),
        durationSeconds: parseInt(row.duration_seconds)
      }));
      
      return RepositoryResult.success(transitions);
    } catch (error) {
      return RepositoryResult.error(this.createError('Failed to get stage transition metrics', 'unknown_error', error));
    }
  }
}

// Removed: CanonicalStageMappingsRepository class (canonical_stage_mappings table dropped)
// JSONB config in flow_metrics replaces the need for separate mappings table<|MERGE_RESOLUTION|>--- conflicted
+++ resolved
@@ -2,22 +2,10 @@
 import { db } from '../connection';
 import { 
   flowMetricsConfig, 
-<<<<<<< HEAD
-  flowMetrics,
-=======
-  canonicalStageMappings, 
->>>>>>> d5029d37
   pipedriveMetricData,
   pipedriveDealFlowData,
   type FlowMetricsConfig,
   type NewFlowMetricsConfig,
-<<<<<<< HEAD
-  type FlowMetric,
-  type NewFlowMetric
-=======
-  type CanonicalStageMapping,
-  type NewCanonicalStageMapping,
->>>>>>> d5029d37
 } from '../schema';
 import { BaseRepository, BaseRepositoryImpl } from '../core/base-repository';
 import { RepositoryResult } from '../../../types/shared/repository';
